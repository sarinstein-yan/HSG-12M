--- conflicted
+++ resolved
@@ -45,45 +45,6 @@
         persistent_workers: bool = True,
     ) -> None:
         super().__init__()
-<<<<<<< HEAD
-        if mode not in ("node", "edge"):
-            raise ValueError("mode must be 'node' or 'edge'")
-        self.root, self.subset = root, subset
-        self.max_num = int(max_num)
-        self.mode = mode
-        self.seeds = list(seeds)
-        self.skip_too_big = bool(skip_too_big)
-        self.drop_last = bool(drop_last)
-        self.pack_strategy = pack_strategy
-        self.shuffle_batch_order = bool(shuffle_batch_order)
-
-        self.num_workers = int(num_workers)
-        self.pin_memory = bool(pin_memory)
-        self.persistent_workers = bool(persistent_workers) and (self.num_workers > 0)
-
-        self.transform = None  # No default transform
-        self.datasets: List[Tuple[Subset, Subset, Subset]] = []
-        self.sizes_triplets: List[Tuple[np.ndarray, np.ndarray, np.ndarray]] = []
-
-    def prepare_data(self):
-        # Trigger initial download/processing (executed on rank 0 only)
-        _ = HSGInMemory(self.root, self.subset)
-
-    def setup(self, stage=None):
-        # Setup (executed on all ranks)
-        self.datasets.clear()
-        self.sizes_triplets.clear()
-
-        full = HSGInMemory(self.root, self.subset)
-        y_all = full.y.numpy()
-        size_key = "n_nodes" if self.mode == "node" else "n_edges"
-        if not hasattr(full, size_key):
-             raise RuntimeError(f"Dataset missing size attribute: {size_key}")
-             
-        size_array = np.asarray(
-            getattr(full, size_key),
-            dtype=np.int64,
-=======
         self.save_hyperparameters()
         self.base_dataset = None
         self.idx_train = self.idx_val = self.idx_test = None
@@ -95,7 +56,6 @@
             transform=self.hparams.transform,
             pre_transform=self.hparams.pre_transform,
             pre_filter=self.hparams.pre_filter,
->>>>>>> cab48476
         )
 
     def setup(self, stage: str | None = None) -> None:
@@ -206,7 +166,6 @@
         super().__init__()
         self.save_hyperparameters()
 
-        # TODO: Should these be moved to `setup()`?
         self.model = get_model_instance(
             model_name=model_name,
             dim_in=dim_in, dim_h_gnn=dim_h_gnn, 
@@ -218,33 +177,6 @@
         )
 
         self.criterion = torch.nn.CrossEntropyLoss()
-<<<<<<< HEAD
-        self.topks = [1, 2, 5, 10]
-
-        self._tm = SimpleNamespace()
-        self._tm.train_acc = Accuracy(top_k=1, task="multiclass", num_classes=num_classes)
-        self._tm.val_accs = torch.nn.ModuleList([
-            Accuracy(top_k=k, task="multiclass", num_classes=num_classes) for k in self.topks
-        ])
-        self._tm.val_f1_macro = F1Score(average="macro", task="multiclass", num_classes=num_classes)
-        self._tm.val_f1_micro = F1Score(average="micro", task="multiclass", num_classes=num_classes)
-        self._tm.val_auc = AUROC(average="macro", task="multiclass", num_classes=num_classes)
-        self._tm.val_ap = AveragePrecision(average="macro", task="multiclass", num_classes=num_classes)
-        for m in [self._tm.train_acc, *self._tm.val_accs,
-                  self._tm.val_f1_macro, self._tm.val_f1_micro,
-                  self._tm.val_auc, self._tm.val_ap]:
-            m.to("cpu") # Keep all metric state on CPU to avoid CUDA OOM with many classes
-            m.sync_on_compute = True # Let torchmetrics do cross-process reduction at compute() time
-
-        # Track per-epoch runtime stats for CSV summary
-        self._train_samples = 0
-        self._epoch_start_time = 0.0
-        self._epoch_wall_times = []
-        self._epoch_throughputs = []
-        self._epoch_peak_mem_gb = []
-
-    # optimiser + scheduler (Warm Restarts)
-=======
 
         self.train_metrics = MetricCollection({
             'acc': MulticlassAccuracy(num_classes=dim_out),
@@ -258,7 +190,6 @@
         }, prefix="val_")
         self.test_metrics = self.val_metrics.clone(prefix="test_")
 
->>>>>>> cab48476
     def configure_optimizers(self):
         opt = torch.optim.AdamW(
             self.model.parameters(), lr=self.hparams.lr_init, amsgrad=True, weight_decay=self.hparams.weight_decay
@@ -268,28 +199,6 @@
         sch = torch.optim.lr_scheduler.CosineAnnealingWarmRestarts(
             opt, T_0=T_0, eta_min=self.hparams.lr_min
         )
-        # lr_scheduler_config = {
-        #     # REQUIRED: The scheduler instance
-        #     "scheduler": lr_scheduler,
-        #     # The unit of the scheduler's step size, could also be 'step'.
-        #     # 'epoch' updates the scheduler on epoch end whereas 'step'
-        #     # updates it after a optimizer update.
-        #     "interval": "epoch",
-        #     # How many epochs/steps should pass between calls to
-        #     # `scheduler.step()`. 1 corresponds to updating the learning
-        #     # rate after every epoch/step.
-        #     "frequency": 1,
-        #     # Metric to monitor for schedulers like `ReduceLROnPlateau`
-        #     "monitor": "val_loss",
-        #     # If set to `True`, will enforce that the value specified 'monitor'
-        #     # is available when the scheduler is updated, thus stopping
-        #     # training if not found. If set to `False`, it will only produce a warning
-        #     "strict": True,
-        #     # If using the `LearningRateMonitor` callback to monitor the
-        #     # learning rate progress, this keyword can be used to specify
-        #     # a custom logged name
-        #     "name": None,
-        # }
         return {"optimizer": opt, "lr_scheduler": sch}
 
     def forward(self, data):
@@ -308,105 +217,6 @@
         self.log_dict(self.train_metrics, on_step=True, on_epoch=False, prog_bar=True)
         return loss
 
-<<<<<<< HEAD
-    # training / val / test hooks
-    def training_step(self, batch, _):
-        return self._step(batch, "train")
-
-    def validation_step(self, batch, _):
-        self._step(batch, "val")
-
-    def test_step(self, batch, _):
-        self._step(batch, "test")
-
-    # epoch boundary hooks 
-    def on_train_epoch_start(self):
-        self._epoch_start_time = time.perf_counter()
-        self._train_samples = 0
-        if torch.cuda.is_available():
-            torch.cuda.reset_peak_memory_stats()
-
-    def on_train_epoch_end(self):
-        # ---- core metrics
-        self.log("train_top1", self._tm.train_acc.compute(), sync_dist=False)
-        # ^ torchmetrics already synced across ranks at compute()
-        self._tm.train_acc.reset()
-        # ---- wall time, throughput, GPU memory
-        wall_time = time.perf_counter() - self._epoch_start_time
-        throughput = self._train_samples / wall_time if wall_time > 0 else 0.0
-        if torch.cuda.is_available():
-            torch.cuda.synchronize()
-            mem_gb = torch.cuda.max_memory_allocated() / 1024**3
-        else:
-            mem_gb = 0.0
-
-        # Log per-epoch stats
-        self.log("train_wall_time_s", wall_time, sync_dist=True)
-        self.log("train_throughput_samples_s", throughput, sync_dist=True)
-        # Use max across ranks for memory in case of multi-GPU
-        try:
-            self.log("train_gpu_mem_gb", mem_gb, sync_dist=True, reduce_fx=torch.max)
-        except Exception:
-            self.log("train_gpu_mem_gb", mem_gb, sync_dist=True)
-
-        # Save for CSV summary aggregation
-        self._epoch_wall_times.append(float(wall_time))
-        self._epoch_throughputs.append(float(throughput))
-        self._epoch_peak_mem_gb.append(float(mem_gb))
-
-    def on_validation_epoch_end(self):
-        for k, acc in zip(self.topks, self._tm.val_accs):
-            self.log(f"val_top{k}", acc.compute(), sync_dist=False); acc.reset()
-        self.log("val_macro_f1",  self._tm.val_f1_macro.compute(), sync_dist=False)
-        self.log("val_micro_f1",  self._tm.val_f1_micro.compute(), sync_dist=False)
-        self.log("val_macro_auc", self._tm.val_auc.compute(), sync_dist=False)
-        self.log("val_macro_ap",  self._tm.val_ap.compute(), sync_dist=False)
-        self._tm.val_f1_macro.reset(); self._tm.val_f1_micro.reset()
-        self._tm.val_auc.reset(); self._tm.val_ap.reset()
-
-    def on_test_epoch_end(self):
-        # TODO: use `log_dict` instead
-        for k, acc in zip(self.topks, self._tm.val_accs):
-            self.log(f"test_top{k}", acc.compute(), sync_dist=False)
-        self.log("test_macro_f1",  self._tm.val_f1_macro.compute(), sync_dist=False)
-        self.log("test_micro_f1",  self._tm.val_f1_micro.compute(), sync_dist=False)
-        self.log("test_macro_auc", self._tm.val_auc.compute(), sync_dist=False)
-        self.log("test_macro_ap",  self._tm.val_ap.compute(), sync_dist=False)
-
-    def configure_callbacks(self):
-        pass
-
-    # Aggregated per-fit runtime stats (used in CSV summary)
-    def get_train_runtime_summary(self):
-        def _last(xs):
-            return float(xs[-1]) if xs else 0.0
-        def _mean(xs):
-            return float(sum(xs) / len(xs)) if xs else 0.0
-        return {
-            # Last epoch values
-            "train_wall_time_s_last": _last(self._epoch_wall_times),
-            "train_throughput_samples_s_last": _last(self._epoch_throughputs),
-            "train_gpu_mem_gb_last": _last(self._epoch_peak_mem_gb),
-            # Aggregates across epochs
-            "train_wall_time_s_mean": _mean(self._epoch_wall_times),
-            "train_throughput_samples_s_mean": _mean(self._epoch_throughputs),
-            "train_gpu_mem_gb_peak": float(max(self._epoch_peak_mem_gb)) if self._epoch_peak_mem_gb else 0.0,
-        }
-
-# ---------------------------------------------------------------------------
-# Helper for summarising seeds → mean ± std CSV
-# ---------------------------------------------------------------------------
-def summarise_csv(csv_in, csv_out):
-    df = pd.read_csv(csv_in)
-    means = df.mean(numeric_only=True)
-    stds = df.std(numeric_only=True)
-    rows = [{"metric": k, "mean": means[k], "std": stds[k]} for k in means.index]
-    pd.DataFrame(rows).to_csv(csv_out, index=False)
-
-
-# --- run experiment interactive wrapper --- #
-def run_experiment(args: Namespace):
-=======
     def validation_step(self, batch, batch_idx):
         loss, logits, y = self._step(batch)
         self.val_metrics.update(logits, y)
@@ -469,40 +279,9 @@
 # 4. Experiment Runner Wrapper
 # =================================================================================
 def run_experiment(cfg: Config) -> Dict[str, float]:
->>>>>>> cab48476
     """
     Sets up and runs a single training and testing experiment.
     """
-<<<<<<< HEAD
-    # ---------- house-keeping ----------
-    # TODO: add a flag `load_from_ckpt`
-    save_path = Path(args.save_dir) / args.subset
-    save_path.mkdir(parents=True, exist_ok=True)
-
-    if args.models == ["all"]:
-        args.models = ["gcn", "sage", "gat", "gatv2", "gin", "gine",
-                       "mf", "cgcnn", "ecc", "spline", "monet"]
-
-    # TODO: move all these to LitGNN hyper-params. And use self.print() for rank 0 printing.
-    print(f"⏳  Loading PolyGraph from {args.root}, subset={args.subset}, "
-          f"batch_cap={int(args.num_max)} {args.mode}s, "
-          f"models={args.models}, seeds={args.seeds}")
-
-    # ---------- data ----------
-    dm = HSGLitDataModule(
-        root=args.root,
-        subset=args.subset,
-        seeds=args.seeds,
-        max_num=int(args.num_max),                # cap by total nodes/edges
-        mode=str(getattr(args, "mode", "edge")),  # 'node' or 'edge'
-        skip_too_big=bool(getattr(args, "skip_too_big", True)),
-        drop_last=bool(getattr(args, "drop_last", False)),
-        pack_strategy=str(getattr(args, "pack_strategy", "sorted_desc")),
-        shuffle_batch_order=bool(getattr(args, "shuffle_batch_order", False)),
-        num_workers=int(getattr(args, "num_workers", 0)),
-        pin_memory=bool(getattr(args, "pin_memory", True)),
-        persistent_workers=bool(getattr(args, "persistent_workers", False)),
-=======
     print(f"--- Running Experiment: {cfg.model_name} | Subset: {cfg.subset} | Seed: {cfg.seed} ---")
     pl.seed_everything(cfg.seed, workers=True)
 
@@ -513,7 +292,6 @@
     dm = HSGLightningDataModule(
         root=cfg.data_root, subset=cfg.subset, transform=cfg.transform, seed=cfg.seed,
         batch_size=cfg.batch_size, size_mode=cfg.size_mode, max_num_per_batch=cfg.max_num_per_batch
->>>>>>> cab48476
     )
     dm.prepare_data(); dm.setup()
 
@@ -566,16 +344,6 @@
         deterministic=cfg.deterministic,
     )
 
-<<<<<<< HEAD
-            # ---------- gather metrics ----------
-            metrics = {k: float(v) for k, v in trainer.callback_metrics.items()}
-            # Add aggregated train runtime stats (last/mean/peak)
-            try:
-                metrics.update(lit.get_train_runtime_summary())
-            except Exception:
-                pass
-            summaries.append({"seed": seed, **metrics})
-=======
     trainer.fit(gnn, datamodule=dm)
     test_results = trainer.test(ckpt_path=ckpt_f1.best_model_path, datamodule=dm)
     
@@ -584,7 +352,6 @@
     final_results["avg_throughput"] = train_stats.avg_throughput
     final_results["peak_gpu_mem_sum"] = train_stats.peak_gpu_mem_sum
     final_results["peak_gpu_mem_per_graph"] = train_stats.peak_gpu_mem_per_graph
->>>>>>> cab48476
 
     # Clean up to free memory
     del trainer, gnn, dm
